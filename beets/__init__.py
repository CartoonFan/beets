# -*- coding: utf-8 -*-
# This file is part of beets.
# Copyright 2016, Adrian Sampson.
#
# Permission is hereby granted, free of charge, to any person obtaining
# a copy of this software and associated documentation files (the
# "Software"), to deal in the Software without restriction, including
# without limitation the rights to use, copy, modify, merge, publish,
# distribute, sublicense, and/or sell copies of the Software, and to
# permit persons to whom the Software is furnished to do so, subject to
# the following conditions:
#
# The above copyright notice and this permission notice shall be
# included in all copies or substantial portions of the Software.

from __future__ import division, absolute_import, print_function

import os

import beets.library
from beets.util import confit

<<<<<<< HEAD
__version__ = u'1.3.17'
__author__ = u'Adrian Sampson <adrian@radbox.org>'
=======
__version__ = '1.3.18'
__author__ = 'Adrian Sampson <adrian@radbox.org>'
>>>>>>> 48659c5d

Library = beets.library.Library


class IncludeLazyConfig(confit.LazyConfig):
    """A version of Confit's LazyConfig that also merges in data from
    YAML files specified in an `include` setting.
    """
    def read(self, user=True, defaults=True):
        super(IncludeLazyConfig, self).read(user, defaults)

        try:
            for view in self['include']:
                filename = view.as_filename()
                if os.path.isfile(filename):
                    self.set_file(filename)
        except confit.NotFoundError:
            pass


config = IncludeLazyConfig('beets', __name__)<|MERGE_RESOLUTION|>--- conflicted
+++ resolved
@@ -20,13 +20,8 @@
 import beets.library
 from beets.util import confit
 
-<<<<<<< HEAD
-__version__ = u'1.3.17'
+__version__ = u'1.3.18'
 __author__ = u'Adrian Sampson <adrian@radbox.org>'
-=======
-__version__ = '1.3.18'
-__author__ = 'Adrian Sampson <adrian@radbox.org>'
->>>>>>> 48659c5d
 
 Library = beets.library.Library
 
