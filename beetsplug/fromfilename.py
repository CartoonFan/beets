# This file is part of beets.
# Copyright 2016, Jan-Erik Dahlin
#
# Permission is hereby granted, free of charge, to any person obtaining
# a copy of this software and associated documentation files (the
# "Software"), to deal in the Software without restriction, including
# without limitation the rights to use, copy, modify, merge, publish,
# distribute, sublicense, and/or sell copies of the Software, and to
# permit persons to whom the Software is furnished to do so, subject to
# the following conditions:
#
# The above copyright notice and this permission notice shall be
# included in all copies or substantial portions of the Software.

"""If the title is empty, try to extract track and title from the
filename.
"""

import os
import re

from beets import plugins
from beets.util import displayable_path

# Filename field extraction patterns.
PATTERNS = [
    # Useful patterns.
    (r"^(?P<track>\d+)\.?\s*-\s*(?P<artist>.+?)\s*-\s*(?P<title>.+?)"
     r"(\s*-\s*(?P<tag>.*))?$"),
    r"^(?P<artist>.+?)\s*-\s*(?P<title>.+?)(\s*-\s*(?P<tag>.*))?$",
    r"^(?P<track>\d+)\.?[\s\-_]+(?P<title>.+)$",
    r"^(?P<title>.+) by (?P<artist>.+)$",
    r"^(?P<track>\d+).*$",
    r"^(?P<title>.+)$",
]

# Titles considered "empty" and in need of replacement.
BAD_TITLE_PATTERNS = [
    r"^$",
]


def equal(seq):
    """Determine whether a sequence holds identical elements."""
    return len(set(seq)) <= 1


def equal_fields(matchdict, field):
    """Do all items in `matchdict`, whose values are dictionaries, have
    the same value for `field`? (If they do, the field is probably not
    the title.)
    """
    return equal(m[field] for m in matchdict.values())


def all_matches(names, pattern):
    """If all the filenames in the item/filename mapping match the
    pattern, return a dictionary mapping the items to dictionaries
    giving the value for each named subpattern in the match. Otherwise,
    return None.
    """
    matches = {}
    for item, name in names.items():
        m = re.match(pattern, name, re.IGNORECASE)
        if m and m.groupdict():
            # Only yield a match when the regex applies *and* has
            # capture groups. Otherwise, no information can be extracted
            # from the filename.
            matches[item] = m.groupdict()
        else:
            return None
    return matches


def bad_title(title):
    """Determine whether a given title is "bad" (empty or otherwise
    meaningless) and in need of replacement.
    """
    for pat in BAD_TITLE_PATTERNS:
        if re.match(pat, title, re.IGNORECASE):
            return True
    return False


def apply_matches(d, log):
    """Given a mapping from items to field dicts, apply the fields to
    the objects.
    """
    some_map = list(d.values())[0]
    keys = some_map.keys()

    # Only proceed if the "tag" field is equal across all filenames.
    if "tag" in keys and not equal_fields(d, "tag"):
        return

    # Given both an "artist" and "title" field, assume that one is
    # *actually* the artist, which must be uniform, and use the other
    # for the title. This, of course, won't work for VA albums.
    # Only check for "artist": patterns containing it, also contain "title"
    if "artist" in keys:
        if equal_fields(d, "artist"):
            artist = some_map["artist"]
            title_field = "title"
        elif equal_fields(d, "title"):
            artist = some_map["title"]
            title_field = "artist"
        else:
            # Both vary. Abort.
            return

        for item in d:
            if not item.artist:
                item.artist = artist
<<<<<<< HEAD
                log.info("Artist replaced with: {}".format(item.artist))
    # otherwise, if the pattern contains "title", use that for title_field
    elif "title" in keys:
=======
                log.info("Artist replaced with: {.artist}", item)

    # No artist field: remaining field is the title.
    else:
>>>>>>> 394d78de
        title_field = "title"
    else:
        title_field = None

    # Apply the title and track, if any.
    for item in d:
        if title_field and bad_title(item.title):
            item.title = str(d[item][title_field])
            log.info("Title replaced with: {.title}", item)

        if "track" in d[item] and item.track == 0:
            item.track = int(d[item]["track"])
            log.info("Track replaced with: {.track}", item)


# Plugin structure and hook into import process.


class FromFilenamePlugin(plugins.BeetsPlugin):
    def __init__(self):
        super().__init__()
        self.register_listener("import_task_start", self.filename_task)

    def filename_task(self, task, session):
        """Examine each item in the task to see if we can extract a title
        from the filename. Try to match all filenames to a number of
        regexps, starting with the most complex patterns and successively
        trying less complex patterns. As soon as all filenames match the
        same regex we can make an educated guess of which part of the
        regex that contains the title.
        """
        items = task.items if task.is_album else [task.item]

        # Look for suspicious (empty or meaningless) titles.
        missing_titles = sum(bad_title(i.title) for i in items)

        if missing_titles:
            # Get the base filenames (no path or extension).
            names = {}
            for item in items:
                path = displayable_path(item.path)
                name, _ = os.path.splitext(os.path.basename(path))
                names[item] = name

            # Look for useful information in the filenames.
            for pattern in PATTERNS:
                self._log.debug("Trying pattern: {}".format(pattern))
                d = all_matches(names, pattern)
                if d:
                    apply_matches(d, self._log)<|MERGE_RESOLUTION|>--- conflicted
+++ resolved
@@ -111,16 +111,9 @@
         for item in d:
             if not item.artist:
                 item.artist = artist
-<<<<<<< HEAD
-                log.info("Artist replaced with: {}".format(item.artist))
+                log.info("Artist replaced with: {.artist}", item)
     # otherwise, if the pattern contains "title", use that for title_field
     elif "title" in keys:
-=======
-                log.info("Artist replaced with: {.artist}", item)
-
-    # No artist field: remaining field is the title.
-    else:
->>>>>>> 394d78de
         title_field = "title"
     else:
         title_field = None
